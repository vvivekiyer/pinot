--- conflicted
+++ resolved
@@ -179,12 +179,7 @@
 
     @Override
     public void createExecutionContext(String queryId, int taskId, ThreadExecutionContext.TaskType taskType,
-        @Nullable ThreadExecutionContext parentContext) {
-    }
-
-    @Deprecated
-    public void createExecutionContextInner(@Nullable String queryId, int taskId,
-        ThreadExecutionContext.TaskType taskType, @Nullable ThreadExecutionContext parentContext) {
+                                       @Nullable ThreadExecutionContext parentContext) {
     }
 
     @Override
@@ -199,23 +194,6 @@
     public void sampleUsageMSE() {
     }
 
-    @Override
-<<<<<<< HEAD
-    public void updateResourceUsageConcurrently(String identifier, TrackingScope trackingScope) {
-    }
-
-    @Override
-    public final void createExecutionContext(@Nullable String queryId, int taskId,
-        ThreadExecutionContext.TaskType taskType, @Nullable ThreadExecutionContext parentContext,
-        @Nullable String workloadName) {
-      _anchorThread.set(parentContext == null ? Thread.currentThread() : parentContext.getAnchorThread());
-      createExecutionContextInner(queryId, taskId, taskType, parentContext, workloadName);
-    }
-
-    public void createExecutionContextInner(@Nullable String queryId, int taskId,
-        ThreadExecutionContext.TaskType taskType, @Nullable ThreadExecutionContext parentContext,
-        @Nullable String workloadName) {
-=======
     @Deprecated
     public void setThreadResourceUsageProvider(ThreadResourceUsageProvider threadResourceUsageProvider) {
     }
@@ -227,38 +205,25 @@
     }
 
     @Override
-    public void updateQueryUsageConcurrently(String queryId, long cpuTimeNs, long allocatedBytes) {
+    public void updateQueryUsageConcurrently(String queryId, long cpuTimeNs, long allocatedBytes,
+                                             TrackingScope trackingScope) {
       // No-op for default accountant
->>>>>>> b5afb890
-    }
-
-    @Override
-    public void setupRunner(@Nullable String queryId, int taskId, ThreadExecutionContext.TaskType taskType) {
+    }
+
+    @Override
+    public void setupRunner(String queryId, int taskId, ThreadExecutionContext.TaskType taskType,
+                            @Nullable String workloadName) {
     }
 
     @Override
     public void setupWorker(int taskId, ThreadExecutionContext.TaskType taskType,
-        @Nullable ThreadExecutionContext parentContext) {
-    }
-
-<<<<<<< HEAD
-        @Override
-        public TaskType getTaskType() {
-          return TaskType.UNKNOWN;
-        }
-
-        @Override
-        public String getWorkloadName() {
-          // Return default workload name.
-          return CommonConstants.Accounting.DEFAULT_WORKLOAD_NAME;
-        }
-      };
-=======
+                            @Nullable ThreadExecutionContext parentContext) {
+    }
+
     @Override
     @Nullable
     public ThreadExecutionContext getThreadExecutionContext() {
       return null;
->>>>>>> b5afb890
     }
 
     @Override
@@ -291,24 +256,19 @@
     private ThreadAccountantOps() {
     }
 
-<<<<<<< HEAD
-    public static void setupRunner(@Nonnull String queryId, @Nullable String workloadName) {
+    public static void setupRunner(String queryId, @Nullable String workloadName) {
       setupRunner(queryId, ThreadExecutionContext.TaskType.SSE, workloadName);
     }
 
-    public static void setupRunner(@Nonnull String queryId, ThreadExecutionContext.TaskType taskType,
-        @Nullable String workloadName) {
-      Tracing.getThreadAccountant().setThreadResourceUsageProvider(new ThreadResourceUsageProvider());
-      Tracing.getThreadAccountant()
-          .createExecutionContext(queryId, CommonConstants.Accounting.ANCHOR_TASK_ID, taskType, null, workloadName);
-=======
-    public static void setupRunner(String queryId) {
-      setupRunner(queryId, ThreadExecutionContext.TaskType.SSE);
-    }
-
     public static void setupRunner(String queryId, ThreadExecutionContext.TaskType taskType) {
-      Tracing.getThreadAccountant().setupRunner(queryId, CommonConstants.Accounting.ANCHOR_TASK_ID, taskType);
->>>>>>> b5afb890
+      setupRunner(queryId, taskType, null);
+    }
+
+    public static void setupRunner(String queryId, ThreadExecutionContext.TaskType taskType,
+                                   @Nullable String workloadName) {
+      // Set up the runner thread with the given query ID and workload name
+      Tracing.getThreadAccountant().setupRunner(queryId, CommonConstants.Accounting.ANCHOR_TASK_ID, taskType,
+          workloadName);
     }
 
     /**
@@ -326,23 +286,8 @@
      * @param threadExecutionContext Context holds metadata about the query.
      */
     public static void setupWorker(int taskId, ThreadExecutionContext.TaskType taskType,
-<<<<<<< HEAD
-        ThreadExecutionContext threadExecutionContext) {
-      Tracing.getThreadAccountant().setThreadResourceUsageProvider(new ThreadResourceUsageProvider());
-      String queryId = null;
-      String workloadName = null;
-      if (threadExecutionContext != null) {
-        queryId = threadExecutionContext.getQueryId();
-        workloadName = threadExecutionContext.getWorkloadName();
-      } else {
-        LOGGER.warn("Request ID not available. ParentContext not set for query worker thread.");
-      }
-      Tracing.getThreadAccountant()
-          .createExecutionContext(queryId, taskId, taskType, threadExecutionContext, workloadName);
-=======
         @Nullable ThreadExecutionContext threadExecutionContext) {
       Tracing.getThreadAccountant().setupWorker(taskId, taskType, threadExecutionContext);
->>>>>>> b5afb890
     }
 
     public static void sample() {
@@ -391,17 +336,13 @@
       sample();
     }
 
-<<<<<<< HEAD
-    public static void updateResourceUsageConcurrently(String resourceName, TrackingScope trackingScope) {
-      Tracing.getThreadAccountant().updateResourceUsageConcurrently(resourceName, trackingScope);
-=======
     @Deprecated
     public static void updateQueryUsageConcurrently(String queryId) {
->>>>>>> b5afb890
-    }
-
-    public static void updateQueryUsageConcurrently(String queryId, long cpuTimeNs, long allocatedBytes) {
-      Tracing.getThreadAccountant().updateQueryUsageConcurrently(queryId, cpuTimeNs, allocatedBytes);
+    }
+
+    public static void updateQueryUsageConcurrently(String queryId, long cpuTimeNs, long allocatedBytes,
+        TrackingScope trackingScope) {
+      Tracing.getThreadAccountant().updateQueryUsageConcurrently(queryId, cpuTimeNs, allocatedBytes, trackingScope);
     }
 
     @Deprecated
