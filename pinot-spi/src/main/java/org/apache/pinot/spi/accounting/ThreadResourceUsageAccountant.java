/**
 * Licensed to the Apache Software Foundation (ASF) under one
 * or more contributor license agreements.  See the NOTICE file
 * distributed with this work for additional information
 * regarding copyright ownership.  The ASF licenses this file
 * to you under the Apache License, Version 2.0 (the
 * "License"); you may not use this file except in compliance
 * with the License.  You may obtain a copy of the License at
 *
 *   http://www.apache.org/licenses/LICENSE-2.0
 *
 * Unless required by applicable law or agreed to in writing,
 * software distributed under the License is distributed on an
 * "AS IS" BASIS, WITHOUT WARRANTIES OR CONDITIONS OF ANY
 * KIND, either express or implied.  See the License for the
 * specific language governing permissions and limitations
 * under the License.
 */
package org.apache.pinot.spi.accounting;

import java.util.Collection;
import java.util.Map;
import javax.annotation.Nullable;
import org.apache.pinot.spi.config.provider.PinotClusterConfigChangeListener;


public interface ThreadResourceUsageAccountant {

  /**
   * clear thread accounting info when a task finishes execution on a thread
   */
  void clear();

  /**
   * check if the corresponding anchor thread of current thread is interrupted
   * so that when we preempt a task we only call interrupt on the anchor thread
   */
  boolean isAnchorThreadInterrupted();

  /**
   * This method has been deprecated and replaced by {@link setupRunner(String, int, ThreadExecutionContext.TaskType)}
   * and {@link setupWorker(int, ThreadExecutionContext.TaskType, ThreadExecutionContext)}.
   */
  @Deprecated
  void createExecutionContext(String queryId, int taskId, ThreadExecutionContext.TaskType taskType,
      @Nullable ThreadExecutionContext parentContext);

  /**
   * Set up the thread execution context for an anchor a.k.a runner thread.
   * @param queryId query id string
   * @param taskId a unique task id
   * @param taskType the type of the task - SSE or MSE
   */
  @Deprecated
  void setupRunner(String queryId, int taskId, ThreadExecutionContext.TaskType taskType);

  /**
   * Set up the thread execution context for an anchor a.k.a runner thread.
   * @param queryId query id string
   * @param taskId a unique task id
   * @param taskType the type of the task - SSE or MSE
   * @param workloadName the name of the workload, can be null
   */
  void setupRunner(String queryId, int taskId, ThreadExecutionContext.TaskType taskType, @Nullable String workloadName);

  /**
   * Set up the thread execution context for a worker thread.
   * @param taskId a unique task id
   * @param taskType the type of the task - SSE or MSE
   * @param parentContext the parent execution context
   */
  void setupWorker(int taskId, ThreadExecutionContext.TaskType taskType,
                   @Nullable ThreadExecutionContext parentContext);

  /**
   * get the executon context of current thread
   */
  @Nullable
  ThreadExecutionContext getThreadExecutionContext();

  /**
   * set resource usage provider
   */
  @Deprecated
  void setThreadResourceUsageProvider(ThreadResourceUsageProvider threadResourceUsageProvider);

  /**
   * call to sample usage
   */
  void sampleUsage();

  /**
   * Sample Usage for Multi-stage engine queries
   */
  void sampleUsageMSE();

<<<<<<< HEAD
  @Deprecated
  void updateQueryUsageConcurrently(String queryId);
=======
  default boolean throttleQuerySubmission() {
    return false;
  }
>>>>>>> aa6a6738

  /**
   * special interface to aggregate usage to the stats store only once, it is used for response
   * ser/de threads where the thread execution context cannot be setup before hands as
   * queryId/taskId/workloadName is unknown and the execution process is hard to instrument
   */
  @Deprecated
  void updateQueryUsageConcurrently(String queryId, long cpuTimeNs, long allocatedBytes);

  /**
   * special interface to aggregate usage to the stats store only once, it is used for response
   * ser/de threads where the thread execution context cannot be setup before hands as
   * queryId/taskId/workloadName is unknown and the execution process is hard to instrument
   */
  void updateQueryUsageConcurrently(String identifier, long cpuTimeNs, long allocatedBytes,
                                    TrackingScope trackingScope);

  /**
   * start the periodical task
   */
  void startWatcherTask();

  @Nullable
  default PinotClusterConfigChangeListener getClusterConfigChangeListener() {
    return null;
  }

  /**
   * get error status if the query is preempted
   * @return empty string if N/A
   */
  Exception getErrorStatus();

  /**
   * Get all the ThreadResourceTrackers for all threads executing query tasks
   * @return A collection of ThreadResourceTracker objects
   */
  Collection<? extends ThreadResourceTracker> getThreadResources();

  /**
   * Get all the QueryResourceTrackers for all the queries executing in a broker or server.
   * @return A Map of String, QueryResourceTracker for all the queries.
   */
  Map<String, ? extends QueryResourceTracker> getQueryResources();
}<|MERGE_RESOLUTION|>--- conflicted
+++ resolved
@@ -94,19 +94,14 @@
    */
   void sampleUsageMSE();
 
-<<<<<<< HEAD
-  @Deprecated
-  void updateQueryUsageConcurrently(String queryId);
-=======
   default boolean throttleQuerySubmission() {
     return false;
   }
->>>>>>> aa6a6738
 
   /**
    * special interface to aggregate usage to the stats store only once, it is used for response
    * ser/de threads where the thread execution context cannot be setup before hands as
-   * queryId/taskId/workloadName is unknown and the execution process is hard to instrument
+   * queryId/taskId is unknown and the execution process is hard to instrument
    */
   @Deprecated
   void updateQueryUsageConcurrently(String queryId, long cpuTimeNs, long allocatedBytes);
@@ -118,6 +113,9 @@
    */
   void updateQueryUsageConcurrently(String identifier, long cpuTimeNs, long allocatedBytes,
                                     TrackingScope trackingScope);
+
+  @Deprecated
+  void updateQueryUsageConcurrently(String queryId);
 
   /**
    * start the periodical task
