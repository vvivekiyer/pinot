--- conflicted
+++ resolved
@@ -114,14 +114,9 @@
       return taskEntry == null ? ThreadExecutionContext.TaskType.UNKNOWN : taskEntry.getTaskType();
     }
 
-<<<<<<< HEAD
-    public void setThreadTaskStatus(@Nullable String queryId, int taskId, ThreadExecutionContext.TaskType taskType,
+    public void setThreadTaskStatus(String queryId, int taskId, ThreadExecutionContext.TaskType taskType,
         @Nonnull Thread anchorThread, @Nullable String workloadName) {
       _currentThreadTaskStatus.set(new TaskEntry(queryId, taskId, taskType, anchorThread, workloadName));
-=======
-    public void setThreadTaskStatus(String queryId, int taskId, ThreadExecutionContext.TaskType taskType,
-        @Nonnull Thread anchorThread) {
-      _currentThreadTaskStatus.set(new TaskEntry(queryId, taskId, taskType, anchorThread));
       _threadResourceSnapshot.reset();
     }
 
@@ -136,7 +131,6 @@
 
     public void updateMemorySnapshot() {
       _currentThreadMemoryAllocationSampleBytes = _threadResourceSnapshot.getAllocatedBytes();
->>>>>>> b5afb890
     }
   }
 
