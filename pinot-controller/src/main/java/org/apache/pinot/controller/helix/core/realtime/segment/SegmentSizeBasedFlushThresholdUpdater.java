--- conflicted
+++ resolved
@@ -58,14 +58,9 @@
   // synchronized since this method could be called for multiple partitions of the same table in different threads
   @Override
   public synchronized void updateFlushThreshold(PartitionLevelStreamConfig streamConfig,
-<<<<<<< HEAD
-      LLCRealtimeSegmentZKMetadata newSegmentZKMetadata, CommittingSegmentDescriptor committingSegmentDescriptor,
-      @Nullable LLCRealtimeSegmentZKMetadata committingSegmentZKMetadata, int maxNumPartitionsPerInstance,
+      SegmentZKMetadata newSegmentZKMetadata, CommittingSegmentDescriptor committingSegmentDescriptor,
+      @Nullable SegmentZKMetadata committingSegmentZKMetadata, int maxNumPartitionsPerInstance,
       List<PartitionGroupMetadata> partitionGroupMetadataList) {
-=======
-      SegmentZKMetadata newSegmentZKMetadata, CommittingSegmentDescriptor committingSegmentDescriptor,
-      @Nullable SegmentZKMetadata committingSegmentZKMetadata, int maxNumPartitionsPerInstance) {
->>>>>>> c36d2b97
     final long desiredSegmentSizeBytes = streamConfig.getFlushThresholdSegmentSizeBytes();
     final long timeThresholdMillis = streamConfig.getFlushThresholdTimeMillis();
     final int autotuneInitialRows = streamConfig.getFlushAutotuneInitialRows();
