/**
 * Licensed to the Apache Software Foundation (ASF) under one
 * or more contributor license agreements.  See the NOTICE file
 * distributed with this work for additional information
 * regarding copyright ownership.  The ASF licenses this file
 * to you under the Apache License, Version 2.0 (the
 * "License"); you may not use this file except in compliance
 * with the License.  You may obtain a copy of the License at
 *
 *   http://www.apache.org/licenses/LICENSE-2.0
 *
 * Unless required by applicable law or agreed to in writing,
 * software distributed under the License is distributed on an
 * "AS IS" BASIS, WITHOUT WARRANTIES OR CONDITIONS OF ANY
 * KIND, either express or implied.  See the License for the
 * specific language governing permissions and limitations
 * under the License.
 */
package org.apache.pinot.common.datatable;

import com.google.common.base.Preconditions;
import java.io.IOException;
import java.math.BigDecimal;
import java.util.HashMap;
import java.util.Map;
import javax.annotation.Nullable;
import org.apache.pinot.common.CustomObject;
import org.apache.pinot.common.utils.DataSchema;
import org.apache.pinot.spi.exception.QueryErrorCode;
import org.apache.pinot.spi.utils.ByteArray;
import org.roaringbitmap.RoaringBitmap;


/**
 * Data table is used to transfer data from server to broker.
 */
public interface DataTable {

  void addException(int exceptionCode, String exceptionMsg);

  default void addException(QueryErrorCode exceptionCode, String exceptionMsg) {
    addException(exceptionCode.getId(), exceptionMsg);
  }

  Map<Integer, String> getExceptions();

  int getVersion();

  byte[] toBytes()
      throws IOException;

  Map<String, String> getMetadata();

  DataSchema getDataSchema();

  int getNumberOfRows();

  int getInt(int rowId, int colId);

  long getLong(int rowId, int colId);

  float getFloat(int rowId, int colId);

  double getDouble(int rowId, int colId);

  BigDecimal getBigDecimal(int rowId, int colId);

  String getString(int rowId, int colId);

  ByteArray getBytes(int rowId, int colId);

  int[] getIntArray(int rowId, int colId);

  long[] getLongArray(int rowId, int colId);

  float[] getFloatArray(int rowId, int colId);

  double[] getDoubleArray(int rowId, int colId);

  String[] getStringArray(int rowId, int colId);

  @Nullable
  Map<String, Object> getMap(int rowId, int colId);

  @Nullable
  CustomObject getCustomObject(int rowId, int colId);

  @Nullable
  RoaringBitmap getNullRowIds(int colId);

  DataTable toMetadataOnlyDataTable();

  DataTable toDataOnlyDataTable();

  enum MetadataValueType {
    INT, LONG, STRING
  }

  /* The MetadataKey is used since V3, where we present metadata as Map<MetadataKey, String>
   * ATTENTION:
   *  - DO NOT change the id for the existing keys
   *  - To add a new key, add it with the current MAX_ID, and increase MAX_ID
   *  - NEVER decrease MAX_ID
   *  Otherwise, backward compatibility will be broken.
   */
  enum MetadataKey {
    UNKNOWN(0, "unknown", MetadataValueType.STRING),
    TABLE(1, "table", MetadataValueType.STRING),
    NUM_DOCS_SCANNED(2, "numDocsScanned", MetadataValueType.LONG),
    NUM_ENTRIES_SCANNED_IN_FILTER(3, "numEntriesScannedInFilter", MetadataValueType.LONG),
    NUM_ENTRIES_SCANNED_POST_FILTER(4, "numEntriesScannedPostFilter", MetadataValueType.LONG),
    NUM_SEGMENTS_QUERIED(5, "numSegmentsQueried", MetadataValueType.INT),
    NUM_SEGMENTS_PROCESSED(6, "numSegmentsProcessed", MetadataValueType.INT),
    NUM_SEGMENTS_MATCHED(7, "numSegmentsMatched", MetadataValueType.INT),
    NUM_CONSUMING_SEGMENTS_QUERIED(8, "numConsumingSegmentsQueried", MetadataValueType.INT),
    // the timestamp indicating the freshness of the data queried in consuming segments.
    // This can be ingestion timestamp if provided by the stream, or the last index time
    MIN_CONSUMING_FRESHNESS_TIME_MS(9, "minConsumingFreshnessTimeMs", MetadataValueType.LONG),
    TOTAL_DOCS(10, "totalDocs", MetadataValueType.LONG),
    NUM_GROUPS_LIMIT_REACHED(11, "numGroupsLimitReached", MetadataValueType.STRING),
    TIME_USED_MS(12, "timeUsedMs", MetadataValueType.LONG),
    TRACE_INFO(13, "traceInfo", MetadataValueType.STRING),
    REQUEST_ID(14, "requestId", MetadataValueType.LONG),
    NUM_RESIZES(15, "numResizes", MetadataValueType.INT),
    RESIZE_TIME_MS(16, "resizeTimeMs", MetadataValueType.LONG),
    THREAD_CPU_TIME_NS(17, "threadCpuTimeNs", MetadataValueType.LONG),
    SYSTEM_ACTIVITIES_CPU_TIME_NS(18, "systemActivitiesCpuTimeNs", MetadataValueType.LONG),
    RESPONSE_SER_CPU_TIME_NS(19, "responseSerializationCpuTimeNs", MetadataValueType.LONG),
    NUM_SEGMENTS_PRUNED_BY_SERVER(20, "numSegmentsPrunedByServer", MetadataValueType.INT),
    NUM_SEGMENTS_PRUNED_INVALID(21, "numSegmentsPrunedByInvalid", MetadataValueType.INT),
    NUM_SEGMENTS_PRUNED_BY_LIMIT(22, "numSegmentsPrunedByLimit", MetadataValueType.INT),
    NUM_SEGMENTS_PRUNED_BY_VALUE(23, "numSegmentsPrunedByValue", MetadataValueType.INT),
    EXPLAIN_PLAN_NUM_EMPTY_FILTER_SEGMENTS(24, "explainPlanNumEmptyFilterSegments", MetadataValueType.INT),
    EXPLAIN_PLAN_NUM_MATCH_ALL_FILTER_SEGMENTS(25, "explainPlanNumMatchAllFilterSegments", MetadataValueType.INT),
    NUM_CONSUMING_SEGMENTS_PROCESSED(26, "numConsumingSegmentsProcessed", MetadataValueType.INT),
    NUM_CONSUMING_SEGMENTS_MATCHED(27, "numConsumingSegmentsMatched", MetadataValueType.INT),
    // The following keys (28 - 34) are deprecated keys for multi-stage query engine.
    NUM_BLOCKS(28, "numBlocks", MetadataValueType.INT),
    NUM_ROWS(29, "numRows", MetadataValueType.INT),
    OPERATOR_EXECUTION_TIME_MS(30, "operatorExecutionTimeMs", MetadataValueType.LONG),
    OPERATOR_ID(31, "operatorId", MetadataValueType.STRING),
    OPERATOR_EXEC_START_TIME_MS(32, "operatorExecStartTimeMs", MetadataValueType.LONG),
    OPERATOR_EXEC_END_TIME_MS(33, "operatorExecEndTimeMs", MetadataValueType.LONG),
    MAX_ROWS_IN_JOIN_REACHED(34, "maxRowsInJoinReached", MetadataValueType.STRING),
    NUM_GROUPS_WARNING_LIMIT_REACHED(35, "numGroupsWarningLimitReached", MetadataValueType.STRING),
<<<<<<< HEAD

    // Needed so that we can track workload name in Netty channel response.
    WORKLOAD_NAME(36, "workloadName", MetadataValueType.STRING);

    // We keep this constant to track the max id added so far for backward compatibility.
    // Increase it when adding new keys, but NEVER DECREASE IT!!!
    private static final int MAX_ID = 36;
=======
    THREAD_MEM_ALLOCATED_BYTES(36, "threadMemAllocatedBytes", MetadataValueType.LONG),
    RESPONSE_SER_MEM_ALLOCATED_BYTES(37, "responseSerMemAllocatedBytes", MetadataValueType.LONG);

    // We keep this constant to track the max id added so far for backward compatibility.
    // Increase it when adding new keys, but NEVER DECREASE IT!!!
    private static final int MAX_ID = 37;
>>>>>>> b5afb890

    private static final MetadataKey[] ID_TO_ENUM_KEY_MAP = new MetadataKey[MAX_ID + 1];
    private static final Map<String, MetadataKey> NAME_TO_ENUM_KEY_MAP = new HashMap<>();

    private final int _id;
    private final String _name;
    private final MetadataValueType _valueType;

    MetadataKey(int id, String name, MetadataValueType valueType) {
      _id = id;
      _name = name;
      _valueType = valueType;
    }

    /**
     * Returns the MetadataKey for the given id, or {@code null} if the id does not exist.
     */
    @Nullable
    public static MetadataKey getById(int id) {
      if (id >= 0 && id < ID_TO_ENUM_KEY_MAP.length) {
        return ID_TO_ENUM_KEY_MAP[id];
      }
      return null;
    }

    /**
     * Returns the MetadataKey for the given name, or {@code null} if the name does not exist.
     */
    @Nullable
    public static MetadataKey getByName(String name) {
      return NAME_TO_ENUM_KEY_MAP.get(name);
    }

    public int getId() {
      return _id;
    }

    // getName returns the associated name(string) of the enum key.
    public String getName() {
      return _name;
    }

    // getValueType returns the value type(int/long/String) of the enum key.
    public MetadataValueType getValueType() {
      return _valueType;
    }

    static {
      MetadataKey[] values = values();
      for (MetadataKey key : values) {
        int id = key.getId();
        Preconditions.checkArgument(id >= 0 && id <= MAX_ID,
            "Invalid id: %s for MetadataKey: %s, must be in the range of [0, MAX_ID(%s)]", id, key, MAX_ID);

        Preconditions.checkArgument(ID_TO_ENUM_KEY_MAP[id] == null,
            "Duplicate id: %s defined for MetadataKey: %s and %s", id, ID_TO_ENUM_KEY_MAP[id], key);
        ID_TO_ENUM_KEY_MAP[id] = key;

        String name = key.getName();
        MetadataKey oldKey = NAME_TO_ENUM_KEY_MAP.put(name, key);
        Preconditions.checkArgument(oldKey == null, "Duplicate name: %s defined for MetadataKey: %s and %s", name,
            oldKey, key);
      }
    }
  }
}<|MERGE_RESOLUTION|>--- conflicted
+++ resolved
@@ -143,22 +143,14 @@
     OPERATOR_EXEC_END_TIME_MS(33, "operatorExecEndTimeMs", MetadataValueType.LONG),
     MAX_ROWS_IN_JOIN_REACHED(34, "maxRowsInJoinReached", MetadataValueType.STRING),
     NUM_GROUPS_WARNING_LIMIT_REACHED(35, "numGroupsWarningLimitReached", MetadataValueType.STRING),
-<<<<<<< HEAD
-
+    THREAD_MEM_ALLOCATED_BYTES(36, "threadMemAllocatedBytes", MetadataValueType.LONG),
+    RESPONSE_SER_MEM_ALLOCATED_BYTES(37, "responseSerMemAllocatedBytes", MetadataValueType.LONG),
     // Needed so that we can track workload name in Netty channel response.
-    WORKLOAD_NAME(36, "workloadName", MetadataValueType.STRING);
+    WORKLOAD_NAME(38, "workloadName", MetadataValueType.STRING);
 
     // We keep this constant to track the max id added so far for backward compatibility.
     // Increase it when adding new keys, but NEVER DECREASE IT!!!
-    private static final int MAX_ID = 36;
-=======
-    THREAD_MEM_ALLOCATED_BYTES(36, "threadMemAllocatedBytes", MetadataValueType.LONG),
-    RESPONSE_SER_MEM_ALLOCATED_BYTES(37, "responseSerMemAllocatedBytes", MetadataValueType.LONG);
-
-    // We keep this constant to track the max id added so far for backward compatibility.
-    // Increase it when adding new keys, but NEVER DECREASE IT!!!
-    private static final int MAX_ID = 37;
->>>>>>> b5afb890
+    private static final int MAX_ID = 38;
 
     private static final MetadataKey[] ID_TO_ENUM_KEY_MAP = new MetadataKey[MAX_ID + 1];
     private static final Map<String, MetadataKey> NAME_TO_ENUM_KEY_MAP = new HashMap<>();
