/**
 * Licensed to the Apache Software Foundation (ASF) under one
 * or more contributor license agreements.  See the NOTICE file
 * distributed with this work for additional information
 * regarding copyright ownership.  The ASF licenses this file
 * to you under the Apache License, Version 2.0 (the
 * "License"); you may not use this file except in compliance
 * with the License.  You may obtain a copy of the License at
 *
 *   http://www.apache.org/licenses/LICENSE-2.0
 *
 * Unless required by applicable law or agreed to in writing,
 * software distributed under the License is distributed on an
 * "AS IS" BASIS, WITHOUT WARRANTIES OR CONDITIONS OF ANY
 * KIND, either express or implied.  See the License for the
 * specific language governing permissions and limitations
 * under the License.
 */
package org.apache.pinot.common.datatable;

import com.google.common.base.Preconditions;
import java.io.IOException;
import java.math.BigDecimal;
import java.util.HashMap;
import java.util.Map;
import javax.annotation.Nullable;
import org.apache.pinot.common.CustomObject;
import org.apache.pinot.common.utils.DataSchema;
import org.apache.pinot.spi.exception.QueryErrorCode;
import org.apache.pinot.spi.utils.ByteArray;
import org.roaringbitmap.RoaringBitmap;


/**
 * Data table is used to transfer data from server to broker.
 */
public interface DataTable {

  void addException(int exceptionCode, String exceptionMsg);

  default void addException(QueryErrorCode exceptionCode, String exceptionMsg) {
    addException(exceptionCode.getId(), exceptionMsg);
  }

  Map<Integer, String> getExceptions();

  int getVersion();

  byte[] toBytes()
      throws IOException;

  Map<String, String> getMetadata();

  DataSchema getDataSchema();

  int getNumberOfRows();

  int getInt(int rowId, int colId);

  long getLong(int rowId, int colId);

  float getFloat(int rowId, int colId);

  double getDouble(int rowId, int colId);

  BigDecimal getBigDecimal(int rowId, int colId);

  String getString(int rowId, int colId);

  ByteArray getBytes(int rowId, int colId);

  int[] getIntArray(int rowId, int colId);

  long[] getLongArray(int rowId, int colId);

  float[] getFloatArray(int rowId, int colId);

  double[] getDoubleArray(int rowId, int colId);

  String[] getStringArray(int rowId, int colId);

  @Nullable
  Map<String, Object> getMap(int rowId, int colId);

  @Nullable
  CustomObject getCustomObject(int rowId, int colId);

  @Nullable
  RoaringBitmap getNullRowIds(int colId);

  DataTable toMetadataOnlyDataTable();

  DataTable toDataOnlyDataTable();

  enum MetadataValueType {
    INT, LONG, STRING, BOOLEAN
  }

  /* The MetadataKey is used since V3, where we present metadata as Map<MetadataKey, String>
   * ATTENTION:
   *  - DO NOT change the id for the existing keys
   *  - To add a new key, add it with the current MAX_ID, and increase MAX_ID
   *  - NEVER decrease MAX_ID
   *  Otherwise, backward compatibility will be broken.
   */
  enum MetadataKey {
    UNKNOWN(0, "unknown", MetadataValueType.STRING),
    TABLE(1, "table", MetadataValueType.STRING),
    NUM_DOCS_SCANNED(2, "numDocsScanned", MetadataValueType.LONG),
    NUM_ENTRIES_SCANNED_IN_FILTER(3, "numEntriesScannedInFilter", MetadataValueType.LONG),
    NUM_ENTRIES_SCANNED_POST_FILTER(4, "numEntriesScannedPostFilter", MetadataValueType.LONG),
    NUM_SEGMENTS_QUERIED(5, "numSegmentsQueried", MetadataValueType.INT),
    NUM_SEGMENTS_PROCESSED(6, "numSegmentsProcessed", MetadataValueType.INT),
    NUM_SEGMENTS_MATCHED(7, "numSegmentsMatched", MetadataValueType.INT),
    NUM_CONSUMING_SEGMENTS_QUERIED(8, "numConsumingSegmentsQueried", MetadataValueType.INT),
    // the timestamp indicating the freshness of the data queried in consuming segments.
    // This can be ingestion timestamp if provided by the stream, or the last index time
    MIN_CONSUMING_FRESHNESS_TIME_MS(9, "minConsumingFreshnessTimeMs", MetadataValueType.LONG),
    TOTAL_DOCS(10, "totalDocs", MetadataValueType.LONG),
    NUM_GROUPS_LIMIT_REACHED(11, "numGroupsLimitReached", MetadataValueType.STRING),
    TIME_USED_MS(12, "timeUsedMs", MetadataValueType.LONG),
    TRACE_INFO(13, "traceInfo", MetadataValueType.STRING),
    REQUEST_ID(14, "requestId", MetadataValueType.LONG),
    NUM_RESIZES(15, "numResizes", MetadataValueType.INT),
    RESIZE_TIME_MS(16, "resizeTimeMs", MetadataValueType.LONG),
    THREAD_CPU_TIME_NS(17, "threadCpuTimeNs", MetadataValueType.LONG),
    SYSTEM_ACTIVITIES_CPU_TIME_NS(18, "systemActivitiesCpuTimeNs", MetadataValueType.LONG),
    RESPONSE_SER_CPU_TIME_NS(19, "responseSerializationCpuTimeNs", MetadataValueType.LONG),
    NUM_SEGMENTS_PRUNED_BY_SERVER(20, "numSegmentsPrunedByServer", MetadataValueType.INT),
    NUM_SEGMENTS_PRUNED_INVALID(21, "numSegmentsPrunedByInvalid", MetadataValueType.INT),
    NUM_SEGMENTS_PRUNED_BY_LIMIT(22, "numSegmentsPrunedByLimit", MetadataValueType.INT),
    NUM_SEGMENTS_PRUNED_BY_VALUE(23, "numSegmentsPrunedByValue", MetadataValueType.INT),
    EXPLAIN_PLAN_NUM_EMPTY_FILTER_SEGMENTS(24, "explainPlanNumEmptyFilterSegments", MetadataValueType.INT),
    EXPLAIN_PLAN_NUM_MATCH_ALL_FILTER_SEGMENTS(25, "explainPlanNumMatchAllFilterSegments", MetadataValueType.INT),
    NUM_CONSUMING_SEGMENTS_PROCESSED(26, "numConsumingSegmentsProcessed", MetadataValueType.INT),
    NUM_CONSUMING_SEGMENTS_MATCHED(27, "numConsumingSegmentsMatched", MetadataValueType.INT),
    // The following keys (28 - 34) are deprecated keys for multi-stage query engine.
    NUM_BLOCKS(28, "numBlocks", MetadataValueType.INT),
    NUM_ROWS(29, "numRows", MetadataValueType.INT),
    OPERATOR_EXECUTION_TIME_MS(30, "operatorExecutionTimeMs", MetadataValueType.LONG),
    OPERATOR_ID(31, "operatorId", MetadataValueType.STRING),
    OPERATOR_EXEC_START_TIME_MS(32, "operatorExecStartTimeMs", MetadataValueType.LONG),
    OPERATOR_EXEC_END_TIME_MS(33, "operatorExecEndTimeMs", MetadataValueType.LONG),
    MAX_ROWS_IN_JOIN_REACHED(34, "maxRowsInJoinReached", MetadataValueType.STRING),
    NUM_GROUPS_WARNING_LIMIT_REACHED(35, "numGroupsWarningLimitReached", MetadataValueType.STRING),
    THREAD_MEM_ALLOCATED_BYTES(36, "threadMemAllocatedBytes", MetadataValueType.LONG),
    RESPONSE_SER_MEM_ALLOCATED_BYTES(37, "responseSerMemAllocatedBytes", MetadataValueType.LONG),
<<<<<<< HEAD
    // Needed so that we can track workload name in Netty channel response.
    WORKLOAD_NAME(38, "workloadName", MetadataValueType.STRING);

    // We keep this constant to track the max id added so far for backward compatibility.
    // Increase it when adding new keys, but NEVER DECREASE IT!!!
    private static final int MAX_ID = 38;
=======
    // NOTE: for server after release 1.3.0 this flag is always set to true since servers now perform sorting
    SORTED(38, "sorted", MetadataValueType.BOOLEAN),
    GROUPS_TRIMMED(39, "groupsTrimmed", MetadataValueType.STRING);

    // We keep this constant to track the max id added so far for backward compatibility.
    // Increase it when adding new keys, but NEVER DECREASE IT!!!
    private static final int MAX_ID = GROUPS_TRIMMED.getId();
>>>>>>> aa6a6738

    private static final MetadataKey[] ID_TO_ENUM_KEY_MAP = new MetadataKey[MAX_ID + 1];
    private static final Map<String, MetadataKey> NAME_TO_ENUM_KEY_MAP = new HashMap<>();

    private final int _id;
    private final String _name;
    private final MetadataValueType _valueType;

    MetadataKey(int id, String name, MetadataValueType valueType) {
      _id = id;
      _name = name;
      _valueType = valueType;
    }

    /**
     * Returns the MetadataKey for the given id, or {@code null} if the id does not exist.
     */
    @Nullable
    public static MetadataKey getById(int id) {
      if (id >= 0 && id < ID_TO_ENUM_KEY_MAP.length) {
        return ID_TO_ENUM_KEY_MAP[id];
      }
      return null;
    }

    /**
     * Returns the MetadataKey for the given name, or {@code null} if the name does not exist.
     */
    @Nullable
    public static MetadataKey getByName(String name) {
      return NAME_TO_ENUM_KEY_MAP.get(name);
    }

    public int getId() {
      return _id;
    }

    // getName returns the associated name(string) of the enum key.
    public String getName() {
      return _name;
    }

    // getValueType returns the value type(int/long/String) of the enum key.
    public MetadataValueType getValueType() {
      return _valueType;
    }

    static {
      MetadataKey[] values = values();
      for (MetadataKey key : values) {
        int id = key.getId();
        Preconditions.checkArgument(id >= 0 && id <= MAX_ID,
            "Invalid id: %s for MetadataKey: %s, must be in the range of [0, MAX_ID(%s)]", id, key, MAX_ID);

        Preconditions.checkArgument(ID_TO_ENUM_KEY_MAP[id] == null,
            "Duplicate id: %s defined for MetadataKey: %s and %s", id, ID_TO_ENUM_KEY_MAP[id], key);
        ID_TO_ENUM_KEY_MAP[id] = key;

        String name = key.getName();
        MetadataKey oldKey = NAME_TO_ENUM_KEY_MAP.put(name, key);
        Preconditions.checkArgument(oldKey == null, "Duplicate name: %s defined for MetadataKey: %s and %s", name,
            oldKey, key);
      }
    }
  }
}<|MERGE_RESOLUTION|>--- conflicted
+++ resolved
@@ -145,22 +145,14 @@
     NUM_GROUPS_WARNING_LIMIT_REACHED(35, "numGroupsWarningLimitReached", MetadataValueType.STRING),
     THREAD_MEM_ALLOCATED_BYTES(36, "threadMemAllocatedBytes", MetadataValueType.LONG),
     RESPONSE_SER_MEM_ALLOCATED_BYTES(37, "responseSerMemAllocatedBytes", MetadataValueType.LONG),
-<<<<<<< HEAD
+    // NOTE: for server after release 1.3.0 this flag is always set to true since servers now perform sorting
+    SORTED(38, "sorted", MetadataValueType.BOOLEAN),
+    GROUPS_TRIMMED(39, "groupsTrimmed", MetadataValueType.STRING),
     // Needed so that we can track workload name in Netty channel response.
-    WORKLOAD_NAME(38, "workloadName", MetadataValueType.STRING);
-
+    WORKLOAD_NAME(40, "workloadName", MetadataValueType.STRING);
     // We keep this constant to track the max id added so far for backward compatibility.
     // Increase it when adding new keys, but NEVER DECREASE IT!!!
-    private static final int MAX_ID = 38;
-=======
-    // NOTE: for server after release 1.3.0 this flag is always set to true since servers now perform sorting
-    SORTED(38, "sorted", MetadataValueType.BOOLEAN),
-    GROUPS_TRIMMED(39, "groupsTrimmed", MetadataValueType.STRING);
-
-    // We keep this constant to track the max id added so far for backward compatibility.
-    // Increase it when adding new keys, but NEVER DECREASE IT!!!
-    private static final int MAX_ID = GROUPS_TRIMMED.getId();
->>>>>>> aa6a6738
+    private static final int MAX_ID = WORKLOAD_NAME.getId();
 
     private static final MetadataKey[] ID_TO_ENUM_KEY_MAP = new MetadataKey[MAX_ID + 1];
     private static final Map<String, MetadataKey> NAME_TO_ENUM_KEY_MAP = new HashMap<>();
